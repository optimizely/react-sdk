{
<<<<<<< HEAD
    "jest.autoRun": {
        "onStartup": [
            "all-tests"
        ]
    },
    "jest.jestCommandLine": "./node_modules/.bin/jest",
    "jest.autoRevealOutput": "on-exec-error"
=======
  "jest.autoRun": {
    "onStartup": ["all-tests"]
  },
  "jest.jestCommandLine": "./node_modules/.bin/jest",
  "jest.autoRevealOutput": "on-exec-error"
>>>>>>> 434b4e57
}<|MERGE_RESOLUTION|>--- conflicted
+++ resolved
@@ -1,17 +1,7 @@
 {
-<<<<<<< HEAD
     "jest.autoRun": {
         "onStartup": [
             "all-tests"
         ]
     },
-    "jest.jestCommandLine": "./node_modules/.bin/jest",
-    "jest.autoRevealOutput": "on-exec-error"
-=======
-  "jest.autoRun": {
-    "onStartup": ["all-tests"]
-  },
-  "jest.jestCommandLine": "./node_modules/.bin/jest",
-  "jest.autoRevealOutput": "on-exec-error"
->>>>>>> 434b4e57
 }