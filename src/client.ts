/**
 * Copyright 2019-2020, Optimizely
 *
 * Licensed under the Apache License, Version 2.0 (the "License");
 * you may not use this file except in compliance with the License.
 * You may obtain a copy of the License at
 *
 * http://www.apache.org/licenses/LICENSE-2.0
 *
 * Unless required by applicable law or agreed to in writing, software
 * distributed under the License is distributed on an "AS IS" BASIS,
 * WITHOUT WARRANTIES OR CONDITIONS OF ANY KIND, either express or implied.
 * See the License for the specific language governing permissions and
 * limitations under the License.
 */

import * as optimizely from '@optimizely/optimizely-sdk';
import * as logging from '@optimizely/js-sdk-logging';
import { OptimizelyDecision, UserInfo } from './utils';

const logger = logging.getLogger('ReactSDK');

export type VariableValuesObject = {
  [key: string]: boolean | number | string | null;
};

type DisposeFn = () => void;

type OnUserUpdateHandler = (userInfo: UserInfo) => void;

type OnForcedVariationsUpdateHandler = () => void;

export type OnReadyResult = {
  success: boolean;
  reason?: string;
  dataReadyPromise?: Promise<any>;
};

const REACT_SDK_CLIENT_ENGINE = 'react-sdk';
const REACT_SDK_CLIENT_VERSION = '2.4.2';

export interface ReactSDKClient extends Omit<optimizely.Client, 'createUserContext'> {
  user: UserInfo;

  onReady(opts?: { timeout?: number }): Promise<any>;
  setUser(userInfo: UserInfo): void;
  onUserUpdate(handler: OnUserUpdateHandler): DisposeFn;
  isReady(): boolean;

  activate(
    experimentKey: string,
    overrideUserId?: string,
    overrideAttributes?: optimizely.UserAttributes
  ): string | null;

  getVariation(
    experimentKey: string,
    overrideUserId?: string,
    overrideAttributes?: optimizely.UserAttributes
  ): string | null;

  getFeatureVariables(
    featureKey: string,
    overrideUserId?: string,
    overrideAttributes?: optimizely.UserAttributes
  ): VariableValuesObject;

  getFeatureVariableString(
    featureKey: string,
    variableKey: string,
    overrideUserId?: string,
    overrideAttributes?: optimizely.UserAttributes
  ): string | null;

  getFeatureVariableInteger(
    featureKey: string,
    variableKey: string,
    overrideUserId?: string,
    overrideAttributes?: optimizely.UserAttributes
  ): number | null;

  getFeatureVariableBoolean(
    featureKey: string,
    variableKey: string,
    overrideUserId?: string,
    overrideAttributes?: optimizely.UserAttributes
  ): boolean | null;

  getFeatureVariableDouble(
    featureKey: string,
    variableKey: string,
    overrideUserId?: string,
    overrideAttributes?: optimizely.UserAttributes
  ): number | null;

  getFeatureVariableJSON(
    featureKey: string,
    variableKey: string,
    overrideUserId?: string,
    overrideAttributes?: optimizely.UserAttributes
  ): unknown;

  getFeatureVariable(
    featureKey: string,
    variableKey: string,
    overrideUserId: string,
    overrideAttributes?: optimizely.UserAttributes
  ): unknown;

  getAllFeatureVariables(
    featureKey: string,
    overrideUserId: string,
    overrideAttributes?: optimizely.UserAttributes
  ): { [variableKey: string]: unknown } | null;

  isFeatureEnabled(
    featureKey: string,
    overrideUserId?: string,
    overrideAttributes?: optimizely.UserAttributes
  ): boolean;

  getEnabledFeatures(overrideUserId?: string, overrideAttributes?: optimizely.UserAttributes): Array<string>;

  getOptimizelyConfig(): optimizely.OptimizelyConfig | null;

  track(
    eventKey: string,
    overrideUserId?: string | optimizely.EventTags,
    overrideAttributes?: optimizely.UserAttributes,
    eventTags?: optimizely.EventTags
  ): void;

  setForcedVariation(experiment: string, overrideUserIdOrVariationKey: string, variationKey?: string | null): boolean;

  getForcedVariation(experiment: string, overrideUserId?: string): string | null;
<<<<<<< HEAD
=======

  onForcedVariationsUpdate(handler: OnForcedVariationsUpdateHandler): DisposeFn;
}
>>>>>>> c167f2a1

  decide(
    key: string,
    options?: optimizely.OptimizelyDecideOption[],
    overrideUserId?: string,
    overrideAttributes?: optimizely.UserAttributes
  ): OptimizelyDecision | null

  decideAll(
    options?: optimizely.OptimizelyDecideOption[],
    overrideUserId?: string,
    overrideAttributes?: optimizely.UserAttributes
  ): { [key: string]: OptimizelyDecision } | null

  decideForKeys(
    keys: string[],
    options?: optimizely.OptimizelyDecideOption[],
    overrideUserId?: string,
    overrideAttributes?: optimizely.UserAttributes
  ): { [key: string]: OptimizelyDecision } | null
}

export const DEFAULT_ON_READY_TIMEOUT = 5000;

class OptimizelyReactSDKClient implements ReactSDKClient {
  public initialConfig: optimizely.Config;
  public user: UserInfo = { 
    id: null,
    attributes: {},
  };
  private userPromiseResovler: (user: UserInfo) => void;
  private userPromise: Promise<OnReadyResult>;
  private isUserPromiseResolved = false;
  private onUserUpdateHandlers: OnUserUpdateHandler[] = [];
  private onForcedVariationsUpdateHandlers: OnForcedVariationsUpdateHandler[] = [];

  private readonly _client: optimizely.Client;

  // promise keeping track of async requests for initializing client instance
  private dataReadyPromise: Promise<OnReadyResult>;

  private dataReadyPromiseFulfilled = false;

  /**
   * Creates an instance of OptimizelyReactSDKClient.
   * @param {optimizely.Config} [config={}]
   */
  constructor(config: optimizely.Config) {
    this.initialConfig = config;

    this.userPromiseResovler = () => {};

    const configWithClientInfo = {
      ...config,
      clientEngine: REACT_SDK_CLIENT_ENGINE,
      clientVersion: REACT_SDK_CLIENT_VERSION,
    };
    this._client = optimizely.createInstance(configWithClientInfo);

    this.userPromise = new Promise(resolve => {
      this.userPromiseResovler = resolve;
    }).then(() => ({ success: true }));

    this.dataReadyPromise = Promise.all([this.userPromise, this._client.onReady()]).then(() => {
      this.dataReadyPromiseFulfilled = true;
      return {
        success: true,
        reason: 'datafile and user resolved',
      };
    });
  }

  onReady(config: { timeout?: number } = {}): Promise<OnReadyResult> {
    let timeoutId: number | undefined;
    let timeout: number = DEFAULT_ON_READY_TIMEOUT;
    if (config && config.timeout !== undefined) {
      timeout = config.timeout;
    }

    const timeoutPromise = new Promise<OnReadyResult>(resolve => {
      timeoutId = setTimeout(() => {
        resolve({
          success: false,
          reason:
            'failed to initialize onReady before timeout, either the datafile or user info was not set before the timeout',
          dataReadyPromise: this.dataReadyPromise,
        });
      }, timeout) as any;
    });

    return Promise.race([this.dataReadyPromise, timeoutPromise]).then(res => {
      clearTimeout(timeoutId);
      return res;
    });
  }

  setUser(userInfo: UserInfo): void {
    // TODO add check for valid user
    if (userInfo.id) {
      this.user.id = userInfo.id;
    }
    if (userInfo.attributes) {
      this.user.attributes = userInfo.attributes;
    }
    if (!this.isUserPromiseResolved) {
      this.userPromiseResovler(this.user);
      this.isUserPromiseResolved = true;
    }
    this.onUserUpdateHandlers.forEach(handler => handler(this.user));
  }

  onUserUpdate(handler: OnUserUpdateHandler): DisposeFn {
    this.onUserUpdateHandlers.push(handler);

    return () => {
      const ind = this.onUserUpdateHandlers.indexOf(handler);
      if (ind > -1) {
        this.onUserUpdateHandlers.splice(ind, 1);
      }
    };
  }

  /**
   * Register a handler to be called whenever setForcedVariation is called on
   * this client. Returns a function that un-registers the handler when called.
   * @param {OnForcedVariationsUpdateHandler} handler
   * @returns {DisposeFn}
   */
  onForcedVariationsUpdate(handler: OnForcedVariationsUpdateHandler): DisposeFn {
    this.onForcedVariationsUpdateHandlers.push(handler);

    return (): void => {
      const ind = this.onForcedVariationsUpdateHandlers.indexOf(handler);
      if (ind > -1) {
        this.onForcedVariationsUpdateHandlers.splice(ind, 1);
      }
    };
  }

  isReady(): boolean {
    return this.dataReadyPromiseFulfilled;
  }

  /**
   * Buckets visitor and sends impression event to Optimizely
   * @param {string} experimentKey
   * @param {string} [overrideUserId]
   * @param {optimizely.UserAttributes} [overrideAttributes]
   * @returns {(string | null)}
   * @memberof OptimizelyReactSDKClient
   */
  public activate(
    experimentKey: string,
    overrideUserId?: string,
    overrideAttributes?: optimizely.UserAttributes
  ): string | null {
    const user = this.getUserContextWithOverrides(overrideUserId, overrideAttributes);
    if (user.id === null) {
      logger.info('Not activating experiment "%s" because userId is not set', experimentKey);
      return null;
    }
    return this._client.activate(experimentKey, user.id, user.attributes);
  }

  public decide(
    key: string,
    options: optimizely.OptimizelyDecideOption[] = [],
    overrideUserId?: string,
    overrideAttributes?: optimizely.UserAttributes
  ): OptimizelyDecision | null {    
    const user = this.getUserContextWithOverrides(overrideUserId, overrideAttributes);
    if (user.id === null) {
      logger.info('Not Evaluating feature "%s" because userId is not set', key);
      return null;
    }    
    const optlyUserContext: optimizely.OptimizelyUserContext | null = this._client.createUserContext(user.id, user.attributes);
    if (optlyUserContext) {
      return {
        ... optlyUserContext.decide(key, options),
        userContext: {
          id: user.id,
          attributes: user.attributes
        }
      }
    }
    return null;
  }

  public decideForKeys(
    keys: string[],
    options: optimizely.OptimizelyDecideOption[] = [],
    overrideUserId?: string,
    overrideAttributes?: optimizely.UserAttributes
  ): { [key: string]: OptimizelyDecision } | null {
    const user = this.getUserContextWithOverrides(overrideUserId, overrideAttributes);
    if (user.id === null) {
      logger.info('Not Evaluating features because userId is not set');
      return null;
    }    
    const optlyUserContext: optimizely.OptimizelyUserContext | null = this._client.createUserContext(user.id, user.attributes);
    if (optlyUserContext) {
      return Object.entries(optlyUserContext.decideForKeys(keys, options))
        .reduce((decisions: { [key: string]: OptimizelyDecision }, [key, decision]) => {
          decisions[key] = {
            ... decision,
            userContext: {
              id: user.id || '',
              attributes: user.attributes,
            }
          }
          return decisions;
        }, {});
    }
    return null;
  }

  public decideAll(    
    options: optimizely.OptimizelyDecideOption[] = [],
    overrideUserId?: string,
    overrideAttributes?: optimizely.UserAttributes
  ): { [key: string]: OptimizelyDecision } | null {
    const user = this.getUserContextWithOverrides(overrideUserId, overrideAttributes);
    if (user.id === null) {
      logger.info('Not Evaluating features because userId is not set');
      return null;
    }    
    const optlyUserContext: optimizely.OptimizelyUserContext | null = this._client.createUserContext(user.id, user.attributes);
    if (optlyUserContext) {
      return Object.entries(optlyUserContext.decideAll(options))
        .reduce((decisions: { [key: string]: OptimizelyDecision }, [key, decision]) => {
          decisions[key] = {
            ... decision,
            userContext: {
              id: user.id || '',
              attributes: user.attributes,
            }
          }
          return decisions;
        }, {});
    }
    return null;
  }

  /**
   * Gets variation where visitor will be bucketed
   * @param {string} experimentKey
   * @param {string} [overrideUserId]
   * @param {optimizely.UserAttributes} [overrideAttributes]
   * @returns {(string | null)}
   * @memberof OptimizelyReactSDKClient
   */
  public getVariation(
    experimentKey: string,
    overrideUserId?: string,
    overrideAttributes?: optimizely.UserAttributes
  ): string | null {
    const user = this.getUserContextWithOverrides(overrideUserId, overrideAttributes);
    if (user.id === null) {
      logger.info('getVariation returned null for experiment "%s" because userId is not set', experimentKey);
      return null;
    }
    return this._client.getVariation(experimentKey, user.id, user.attributes);
  }

  /**
   * Sends conversion event to Optimizely
   * @param {string} eventKey
   * @param {string} [overrideUserId]
   * @param {optimizely.UserAttributes} [overrideAttributes]
   * @param {optimizely.EventTags} [eventTags]
   * @memberof OptimizelyReactSDKClient
   */
  public track(
    eventKey: string,
    overrideUserId?: string | optimizely.EventTags,
    overrideAttributes?: optimizely.UserAttributes,
    eventTags?: optimizely.EventTags
  ): void {
    if (typeof overrideUserId !== 'undefined' && typeof overrideUserId !== 'string') {
      eventTags = overrideUserId;
      overrideUserId = undefined;
      overrideAttributes = undefined;
    }
    const user = this.getUserContextWithOverrides(overrideUserId, overrideAttributes);

    if (user.id === null) {
      logger.info('track for event "%s" not being sent because userId is not set', eventKey);
      return;
    }

    return this._client.track(eventKey, user.id, user.attributes, eventTags);
  }

  /**
   * Returns true if the feature is enabled for the given user
   * @param {string} feature
   * @param {string} [overrideUserId]
   * @param {optimizely.UserAttributes} [overrideAttributes]
   * @returns {boolean}
   * @memberof OptimizelyReactSDKClient
   */
  public isFeatureEnabled(
    feature: string,
    overrideUserId?: string,
    overrideAttributes?: optimizely.UserAttributes
  ): boolean {
    const user = this.getUserContextWithOverrides(overrideUserId, overrideAttributes);
    if (user.id === null) {
      logger.info('isFeatureEnabled returning false for feature "%s" because userId is not set', feature);
      return false;
    }
    return this._client.isFeatureEnabled(feature, user.id, user.attributes);
  }

  /**
   * @deprecated since 2.1.0
   * getAllFeatureVariables is added in JavaScript SDK which is similarly returning all the feature variables, but
   * it sends only single notification of type "all-feature-variables" instead of sending for each variable.
   * As getFeatureVariables was added when this functionality wasn't provided by JavaScript SDK, so there is no
   * need of it now and it would be removed in next major release
   *
   * Get all variables for a feature, regardless of the feature being enabled/disabled
   * @param {string} featureKey
   * @param {string} [overrideUserId]
   * @param {optimizely.UserAttributes} [overrideAttributes]
   * @returns {VariableValuesObject}
   * @memberof OptimizelyReactSDKClient
   */
  public getFeatureVariables(
    featureKey: string,
    overrideUserId?: string,
    overrideAttributes?: optimizely.UserAttributes
  ): VariableValuesObject {
    const user = this.getUserContextWithOverrides(overrideUserId, overrideAttributes);
    const userId = user.id;
    if (userId === null) {
      logger.info('getFeatureVariables returning `{}` for feature "%s" because userId is not set', featureKey);
      return {};
    }
    const userAttributes = user.attributes;
    const variableObj: { [key: string]: any } = {};
    const optlyConfig = this._client.getOptimizelyConfig();
    if (!optlyConfig) {
      return {};
    }
    const feature = optlyConfig.featuresMap[featureKey];
    if (!feature) {
      return {};
    }
    Object.keys(feature.variablesMap).forEach(key => {
      const variable = feature.variablesMap[key];
      variableObj[variable.key] = this._client.getFeatureVariable(featureKey, variable.key, userId, userAttributes);
    });

    return variableObj;
  }

  /**
   * Returns value for the given string variable attached to the given feature
   * flag
   * @param {string} feature
   * @param {string} variable
   * @param {string} [overrideUserId]
   * @param {optimizely.UserAttributes} [overrideAttributes]
   * @returns {(string | null)}
   * @memberof OptimizelyReactSDKClient
   */
  public getFeatureVariableString(
    feature: string,
    variable: string,
    overrideUserId?: string,
    overrideAttributes?: optimizely.UserAttributes
  ): string | null {
    const user = this.getUserContextWithOverrides(overrideUserId, overrideAttributes);
    if (user.id === null) {
      return null;
    }
    return this._client.getFeatureVariableString(feature, variable, user.id, user.attributes);
  }

  /**
   * Returns value for the given boolean variable attached to the given feature
   * flag
   * @param {string} feature
   * @param {string} variable
   * @param {string} [overrideUserId]
   * @param {optimizely.UserAttributes} [overrideAttributes]
   * @returns {(string | null)}
   * @memberof OptimizelyReactSDKClient
   */
  public getFeatureVariableBoolean(
    feature: string,
    variable: string,
    overrideUserId?: string,
    overrideAttributes?: optimizely.UserAttributes
  ): boolean | null {
    const user = this.getUserContextWithOverrides(overrideUserId, overrideAttributes);
    if (user.id === null) {
      return null;
    }
    return this._client.getFeatureVariableBoolean(feature, variable, user.id, user.attributes);
  }

  /**
   * Returns value for the given integer variable attached to the given feature
   * flag
   * @param {string} feature
   * @param {string} variable
   * @param {string} [overrideUserId]
   * @param {optimizely.UserAttributes} [overrideAttributes]
   * @returns {(string | null)}
   * @memberof OptimizelyReactSDKClient
   */
  public getFeatureVariableInteger(
    feature: string,
    variable: string,
    overrideUserId?: string,
    overrideAttributes?: optimizely.UserAttributes
  ): number | null {
    const user = this.getUserContextWithOverrides(overrideUserId, overrideAttributes);
    if (user.id === null) {
      return null;
    }
    return this._client.getFeatureVariableInteger(feature, variable, user.id, user.attributes);
  }

  /**
   * Returns value for the given double variable attached to the given feature
   * flag
   * @param {string} feature
   * @param {string} variable
   * @param {string} [overrideUserId]
   * @param {optimizely.UserAttributes} [overrideAttributes]
   * @returns {(string | null)}
   * @memberof OptimizelyReactSDKClient
   */
  public getFeatureVariableDouble(
    feature: string,
    variable: string,
    overrideUserId?: string,
    overrideAttributes?: optimizely.UserAttributes
  ): number | null {
    const user = this.getUserContextWithOverrides(overrideUserId, overrideAttributes);
    if (user.id === null) {
      return null;
    }
    return this._client.getFeatureVariableDouble(feature, variable, user.id, user.attributes);
  }

  /**
   * Returns value for the given json variable attached to the given feature
   * flag
   * @param {string} feature
   * @param {string} variable
   * @param {string} [overrideUserId]
   * @param {optimizely.UserAttributes} [overrideAttributes]
   * @returns {(unknown | null)}
   * @memberof OptimizelyReactSDKClient
   */
  public getFeatureVariableJSON(
    feature: string,
    variable: string,
    overrideUserId?: string,
    overrideAttributes?: optimizely.UserAttributes
  ): unknown {
    const user = this.getUserContextWithOverrides(overrideUserId, overrideAttributes);
    if (user.id === null) {
      return null;
    }
    return this._client.getFeatureVariableJSON(feature, variable, user.id, user.attributes);
  }

  /**
   * Returns dynamically-typed value of the variable attached to the given
   * feature flag. Returns null if the feature key or variable key is invalid.
   * @param {string} featureKey
   * @param {string} variableKey
   * @param {string} [overrideUserId]
   * @param {optimizely.UserAttributes} [overrideAttributes]
   * @returns {(unknown | null)}
   * @memberof OptimizelyReactSDKClient
   */
  getFeatureVariable(
    featureKey: string,
    variableKey: string,
    overrideUserId: string,
    overrideAttributes?: optimizely.UserAttributes
  ): unknown {
    const user = this.getUserContextWithOverrides(overrideUserId, overrideAttributes);
    if (user.id === null) {
      return null;
    }
    return this._client.getFeatureVariable(featureKey, variableKey, user.id, user.attributes);
  }

  /**
   * Returns values for all the variables attached to the given feature flag
   * @param {string} featureKey
   * @param {string} overrideUserId
   * @param {optimizely.UserAttributes} [overrideAttributes]
   * @returns {({ [variableKey: string]: unknown } | null)}
   * @memberof OptimizelyReactSDKClient
   */
  getAllFeatureVariables(
    featureKey: string,
    overrideUserId: string,
    overrideAttributes?: optimizely.UserAttributes
  ): { [variableKey: string]: unknown } | null {
    const user = this.getUserContextWithOverrides(overrideUserId, overrideAttributes);
    if (user.id === null) {
      return {};
    }
    return this._client.getAllFeatureVariables(featureKey, user.id, user.attributes);
  }

  /**
   * Get an array of all enabled features
   * @param {string} [overrideUserId]
   * @param {optimizely.UserAttributes} [overrideUserId]
   * @returns {Array<string>}
   * @memberof OptimizelyReactSDKClient
   */
  public getEnabledFeatures(overrideUserId?: string, overrideAttributes?: optimizely.UserAttributes): Array<string> {
    const user = this.getUserContextWithOverrides(overrideUserId, overrideAttributes);
    if (user.id === null) {
      return [];
    }
    return this._client.getEnabledFeatures(user.id, user.attributes);
  }

  /**
   * Gets the forced variation for a given user and experiment
   * @param {string} experiment
   * @param {string} [overrideUserId]
   * @returns {(string | null)}
   * @memberof OptimizelyReactSDKClient
   */
  public getForcedVariation(experiment: string, overrideUserId?: string): string | null {
    const user = this.getUserContextWithOverrides(overrideUserId);
    if (user.id === null) {
      return null;
    }
    return this._client.getForcedVariation(experiment, user.id);
  }

  /**
   * Force a user into a variation for a given experiment
   * @param {string} experiment
   * @param {string} overrideUserIdOrVariationKey
   * @param {string} [variationKey]
   * @returns {boolean}
   * @memberof OptimizelyReactSDKClient
   */
  public setForcedVariation(
    experiment: string,
    overrideUserIdOrVariationKey: string,
    variationKey?: string | null
  ): boolean {
    let finalUserId: string | null = null;
    let finalVariationKey: string | null = null;
    if (arguments.length === 2) {
      finalVariationKey = overrideUserIdOrVariationKey;
      finalUserId = this.getUserContextWithOverrides().id;
    } else if (arguments.length === 3) {
      finalUserId = this.getUserContextWithOverrides(overrideUserIdOrVariationKey).id;
      if (variationKey === undefined) {
        // can't have undefined if supplying all 3 arguments
        return false;
      }
      finalVariationKey = variationKey;
    }

    if (finalUserId === null) {
      return false;
    }
    const result = this._client.setForcedVariation(experiment, finalUserId, finalVariationKey);
    this.onForcedVariationsUpdateHandlers.forEach(handler => handler());
    return result;
  }

  /**
   *  Returns OptimizelyConfig object containing experiments and features data
   *  @returns {optimizely.OptimizelyConfig | null} optimizely config
   */
  public getOptimizelyConfig(): optimizely.OptimizelyConfig | null {
    return this._client.getOptimizelyConfig();
  }

  /**
   * Cleanup method for killing an running timers and flushing eventQueue
   */
  public close() {
    return this._client.close();
  }

  /**
   * Provide access to inner optimizely.Client object
   */
  public get client(): optimizely.Client {
    return this._client;
  }

  public get notificationCenter(): optimizely.NotificationCenter {
    return this._client.notificationCenter;
  }

  protected getUserContextWithOverrides(
    overrideUserId?: string,
    overrideAttributes?: optimizely.UserAttributes
  ): UserInfo {
    const finalUserId: string | null = overrideUserId === undefined ? this.user.id : overrideUserId;
    const finalUserAttributes: optimizely.UserAttributes | undefined =
      overrideAttributes === undefined ? this.user.attributes : overrideAttributes;

    return {
      id: finalUserId,
      attributes: finalUserAttributes,
    };
  }
}

export function createInstance(config: optimizely.Config): OptimizelyReactSDKClient {
  return new OptimizelyReactSDKClient(config);
}<|MERGE_RESOLUTION|>--- conflicted
+++ resolved
@@ -133,12 +133,8 @@
   setForcedVariation(experiment: string, overrideUserIdOrVariationKey: string, variationKey?: string | null): boolean;
 
   getForcedVariation(experiment: string, overrideUserId?: string): string | null;
-<<<<<<< HEAD
-=======
 
   onForcedVariationsUpdate(handler: OnForcedVariationsUpdateHandler): DisposeFn;
-}
->>>>>>> c167f2a1
 
   decide(
     key: string,
