--- conflicted
+++ resolved
@@ -1,9 +1,5 @@
 /**
-<<<<<<< HEAD
- * Copyright 2022-2023 Optimizely
-=======
  * Copyright 2022-2023, Optimizely
->>>>>>> de7e992e
  *
  * Licensed under the Apache License, Version 2.0 (the "License");
  * you may not use this file except in compliance with the License.
@@ -18,12 +14,8 @@
  * limitations under the License.
  */
 import * as React from 'react';
-<<<<<<< HEAD
-import { UserAttributes, getLogger } from '@optimizely/optimizely-sdk';
-=======
 import { UserAttributes } from '@optimizely/optimizely-sdk';
 import { getLogger } from '@optimizely/optimizely-sdk';
->>>>>>> de7e992e
 
 // eslint-disable-next-line @typescript-eslint/no-unused-vars
 import { OptimizelyContextProvider } from './Context';
