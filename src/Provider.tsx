/**
 * Copyright 2022, Optimizely
 *
 * Licensed under the Apache License, Version 2.0 (the "License");
 * you may not use this file except in compliance with the License.
 * You may obtain a copy of the License at
 *
 * http://www.apache.org/licenses/LICENSE-2.0
 *
 * Unless required by applicable law or agreed to in writing, software
 * distributed under the License is distributed on an "AS IS" BASIS,
 * WITHOUT WARRANTIES OR CONDITIONS OF ANY KIND, either express or implied.
 * See the License for the specific language governing permissions and
 * limitations under the License.
 */
import * as React from 'react';
import { UserAttributes } from '@optimizely/optimizely-sdk';
import { getLogger } from '@optimizely/js-sdk-logging';

import { OptimizelyContextProvider } from './Context';
import { ReactSDKClient } from './client';
import { areUsersEqual, UserInfo } from './utils';

const logger = getLogger('<OptimizelyProvider>');

interface OptimizelyProviderProps {
  optimizely: ReactSDKClient;
  timeout?: number;
  isServerSide?: boolean;
  user?: Promise<UserInfo> | UserInfo;
  userId?: string;
  userAttributes?: UserAttributes;
<<<<<<< HEAD
  children?: React.ReactNode
=======
  children?: React.ReactNode;
>>>>>>> 53bf11bd
}

interface OptimizelyProviderState {
  userId: string;
  attributes: { [key: string]: string } | undefined;
}

export class OptimizelyProvider extends React.Component<OptimizelyProviderProps, OptimizelyProviderState> {
  constructor(props: OptimizelyProviderProps) {
    super(props);
    const { optimizely, userId, userAttributes, user } = props;

    // check if user id/attributes are provided as props and set them ReactSDKClient
    let finalUser: UserInfo | null = null;

    if (user) {
      if ('then' in user) {
        user.then((res: UserInfo) => {
          optimizely.setUser(res);
        });
      } else {
        finalUser = {
          id: user.id,
          attributes: user.attributes || {},
        };
      }
    } else if (userId) {
      finalUser = {
        id: userId,
        attributes: userAttributes || {},
      };
      // deprecation warning
      logger.warn('Passing userId and userAttributes as props is deprecated, please switch to using `user` prop');
    }

    if (finalUser) {
      if (!optimizely) {
        logger.error(`Unable to set user ${finalUser} because optimizely object does not exist.`)
      } else {
        try {
          optimizely.setUser(finalUser);
        } catch (err) {
          logger.error(`Unable to set user ${finalUser} because passed in optimizely object does not contain the setUser function.`)
        }
      }
    }
  }

  componentDidUpdate(prevProps: OptimizelyProviderProps): void {
    if (prevProps.isServerSide) {
      // dont react to updates on server
      return;
    }
    const { optimizely } = this.props;
    if (this.props.user && 'id' in this.props.user) {
      if (!optimizely.user.id) {
        // no user is set in optimizely, update
        optimizely.setUser(this.props.user);
      } else if (
        // if the users aren't equal update
        !areUsersEqual(
          {
            id: optimizely.user.id,
            attributes: optimizely.user.attributes || {},
          },
          {
            id: this.props.user.id,
            // TODO see if we can use computeDerivedStateFromProps
            attributes: this.props.user.attributes || {},
          }
        )
      ) {
        optimizely.setUser(this.props.user);
      }
    }
  }

  render() {
    const { optimizely, children, timeout } = this.props;
    const isServerSide = !!this.props.isServerSide;
    const value = {
      optimizely,
      isServerSide,
      timeout,
    };

    return <OptimizelyContextProvider value={value}>{children}</OptimizelyContextProvider>;
  }
}<|MERGE_RESOLUTION|>--- conflicted
+++ resolved
@@ -30,11 +30,7 @@
   user?: Promise<UserInfo> | UserInfo;
   userId?: string;
   userAttributes?: UserAttributes;
-<<<<<<< HEAD
-  children?: React.ReactNode
-=======
   children?: React.ReactNode;
->>>>>>> 53bf11bd
 }
 
 interface OptimizelyProviderState {
