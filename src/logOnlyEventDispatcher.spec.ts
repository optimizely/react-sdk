--- conflicted
+++ resolved
@@ -1,6 +1,3 @@
-<<<<<<< HEAD
-jest.mock('@optimizely/optimizely-sdk/dist/modules/logging', () => ({
-=======
 /**
  * Copyright 2023, Optimizely
  *
@@ -18,16 +15,11 @@
  */
 
 jest.mock('@optimizely/optimizely-sdk', () => ({
->>>>>>> de7e992e
   getLogger: jest.fn().mockReturnValue({ debug: jest.fn() }),
 }));
 
 import logOnlyEventDispatcher from './logOnlyEventDispatcher';
-<<<<<<< HEAD
-import * as logging from '@optimizely/optimizely-sdk/dist/modules/logging';
-=======
 import { getLogger } from '@optimizely/optimizely-sdk';
->>>>>>> de7e992e
 
 const logger = getLogger('ReactSDK');
 
