name: Reusable action of running integration of production suite

on:
  workflow_call:
    secrets:
      CI_USER_TOKEN:
        required: true
      TRAVIS_COM_TOKEN:
        required: true
jobs:
  test:
    runs-on: ubuntu-latest
    steps:
    - uses: actions/checkout@v3
      with:
        # You should create a personal access token and store it in your repository
        token: ${{ secrets.CI_USER_TOKEN }}
        repository: 'optimizely/travisci-tools'
        path: 'home/runner/travisci-tools'
        ref: 'master'
    - name: set SDK Branch if PR
      if: ${{ github.event_name == 'pull_request' }}
      run: |
        echo "SDK_BRANCH=${{ github.head_ref }}" >> $GITHUB_ENV
    - name: set SDK Branch if not pull request
      if: ${{ github.event_name != 'pull_request' }}
      run: |
        echo "SDK_BRANCH=${{ github.ref_name }}" >> $GITHUB_ENV
        echo "TRAVIS_BRANCH=${{ github.ref_name }}" >> $GITHUB_ENV
    - name: Trigger build
      env:
        SDK: react
        REPO_SLUG: optimizely/react-sdk-e2e-tests
        BUILD_NUMBER: ${{ github.run_id }}
        TESTAPP_BRANCH: master
        GITHUB_TOKEN: ${{ secrets.CI_USER_TOKEN }}
        TRAVIS_EVENT_TYPE: ${{ github.event_name }}
        TRAVIS_REPO_SLUG: ${{ github.repository }}
        TRAVIS_PULL_REQUEST_SLUG: ${{ github.repository }}
        UPSTREAM_REPO: ${{ github.repository }}
        TRAVIS_COMMIT: ${{ github.sha }}
        TRAVIS_PULL_REQUEST_SHA: ${{ github.event.pull_request.head.sha }}
        TRAVIS_PULL_REQUEST: ${{ github.event.pull_request.number }}
        UPSTREAM_SHA: ${{ github.sha }}
        TRAVIS_COM_TOKEN: ${{ secrets.TRAVIS_COM_TOKEN }}
        EVENT_MESSAGE: ${{ github.event.message }}
        HOME: 'home/runner'
      run: |
<<<<<<< HEAD
        echo "$GITHUB_CONTEXT"
=======
>>>>>>> 418bb2f9
        home/runner/travisci-tools/trigger-script-with-status-update.sh main<|MERGE_RESOLUTION|>--- conflicted
+++ resolved
@@ -45,9 +45,5 @@
         TRAVIS_COM_TOKEN: ${{ secrets.TRAVIS_COM_TOKEN }}
         EVENT_MESSAGE: ${{ github.event.message }}
         HOME: 'home/runner'
-      run: |
-<<<<<<< HEAD
-        echo "$GITHUB_CONTEXT"
-=======
->>>>>>> 418bb2f9
+      run:
         home/runner/travisci-tools/trigger-script-with-status-update.sh main