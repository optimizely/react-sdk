{
  "name": "@optimizely/react-sdk",
  "version": "2.9.2",
  "description": "React SDK for Optimizely Feature Experimentation, Optimizely Full Stack (legacy), and Optimizely Rollouts",
  "homepage": "https://github.com/optimizely/react-sdk",
  "repository": "https://github.com/optimizely/react-sdk",
  "license": "Apache-2.0",
  "module": "dist/react-sdk.es.js",
  "types": "dist/index.d.ts",
  "main": "dist/react-sdk.js",
  "browser": "dist/react-sdk.js",
  "directories": {
    "lib": "lib"
  },
  "files": [
    "dist",
    "LICENSE",
    "CHANGELOG",
    "README.md"
  ],
  "engines": {
    "node": ">=14.0.0"
  },
  "scripts": {
    "tsc": "rm -rf lib/ && tsc",
    "build": "rm -rf dist/ && node ./scripts/build.js",
    "build:win": "(if exist dist rd /s/q dist) && node ./scripts/winbuild.js",
    "lint": "tsc --noEmit && eslint 'src/**/*.{js,ts,tsx}' --quiet --fix",
    "test": "jest --silent",
    "prepublishOnly": "npm run test && npm run build",
    "prepare": "npm run build",
    "bug-bash:setup": "sh ./bug-bash/setup.sh",
    "bug-bash": "cd bug-bash/app && npm run dev"
  },
  "publishConfig": {
    "access": "public"
  },
  "dependencies": {
<<<<<<< HEAD
    "@optimizely/optimizely-sdk": "5.0.0-beta5",
    "@types/uuid": "^9.0.2",
=======
    "@optimizely/optimizely-sdk": "5.0.0-beta2",
>>>>>>> 434b4e57
    "hoist-non-react-statics": "^3.3.0",
    "prop-types": "^15.6.2",
    "tough-cookie": "4.1.3",
    "utility-types": "^2.1.0 || ^3.0.0"
  },
  "peerDependencies": {
    "react": ">=16.8.0"
  },
  "devDependencies": {
    "@rollup/plugin-commonjs": "^16.0.0",
    "@rollup/plugin-node-resolve": "^10.0.0",
    "@rollup/plugin-replace": "^2.3.4",
    "@testing-library/jest-dom": "^5.16.4",
    "@testing-library/react": "^13.1.1",
    "@types/hoist-non-react-statics": "^3.3.1",
    "@types/jest": "^26.0.14",
    "@types/prop-types": "^15.5.6",
    "@types/react": "^18.0.15",
    "@types/react-dom": "^18.0.6",
    "@typescript-eslint/eslint-plugin": "^2.23.0",
    "@typescript-eslint/parser": "^2.23.0",
    "eslint": "^6.8.0",
    "eslint-config-prettier": "^6.10.0",
    "eslint-plugin-prettier": "^3.1.2",
    "eslint-plugin-react": "^7.19.0",
    "eslint-plugin-react-hooks": "^4.1.0",
    "jest": "^26.5.2",
    "prettier": "1.19.1",
    "react": "^18.2.0",
    "react-dom": "^18.2.0",
    "rollup": "^2.32.1",
    "rollup-plugin-typescript2": "^0.28.0",
    "rollup-plugin-uglify": "^6.0.4",
    "ts-jest": "^26.4.1",
    "tslib": "^2.4.0",
    "typescript": "^4.7.4"
  }
}<|MERGE_RESOLUTION|>--- conflicted
+++ resolved
@@ -36,12 +36,7 @@
     "access": "public"
   },
   "dependencies": {
-<<<<<<< HEAD
-    "@optimizely/optimizely-sdk": "5.0.0-beta5",
-    "@types/uuid": "^9.0.2",
-=======
     "@optimizely/optimizely-sdk": "5.0.0-beta2",
->>>>>>> 434b4e57
     "hoist-non-react-statics": "^3.3.0",
     "prop-types": "^15.6.2",
     "tough-cookie": "4.1.3",
